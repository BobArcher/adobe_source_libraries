--- conflicted
+++ resolved
@@ -603,14 +603,7 @@
     \defgroup sha SHA (Secure Hash Algorithm)
 
     \todo Need to implement sentinel variants of the SHA routines to
-<<<<<<< HEAD
-          eliminate long_distance altogether.
-
-    \todo Need a smoke test of known-good SHA results and set that up as part
-          of the bjam unit tests.
-=======
           eliminate std::distance altogether.
->>>>>>> 3b787239
 */
 /**
     \ingroup sha
