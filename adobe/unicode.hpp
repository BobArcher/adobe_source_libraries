/*
    Copyright 2012 Adobe Systems Incorporated
    Distributed under the MIT License (see accompanying file LICENSE_1_0_0.txt
    or a copy at http://stlab.adobe.com/licenses.html)
*/

/**************************************************************************************************/

#ifndef ADOBE_UNICODE_HPP
#define ADOBE_UNICODE_HPP

/**************************************************************************************************/

#include <adobe/config.hpp>

#include <cassert>
<<<<<<< HEAD
#include <functional>
#include <stdexcept>
#include <vector>

#include <adobe/algorithm/for_each.hpp>
=======
#include <stdexcept>
#include <iterator>
>>>>>>> 4c1b10af

#include <boost/bind.hpp>
#include <boost/cstdint.hpp>
#include <boost/utility/enable_if.hpp>

/**************************************************************************************************/

namespace adobe {

<<<<<<< HEAD
=======
namespace detail {
} // namespace detail

>>>>>>> 4c1b10af
/**************************************************************************************************/

#ifndef ADOBE_NO_DOCUMENTATION

/**************************************************************************************************/

template <typename T>
struct is_utf8_type
{ enum { value = sizeof(T) == 1 }; };

/**************************************************************************************************/

template <typename T>
struct is_utf16_type
{ enum { value = sizeof(T) == 2 }; };

/**************************************************************************************************/

template <typename T>
struct is_utf32_type
{ enum { value = sizeof(T) == 4 }; };

/**************************************************************************************************/

template <typename I>
struct is_utf8_iterator_type
{ enum { value = is_utf8_type<typename std::iterator_traits<I>::value_type>::value }; };

/**************************************************************************************************/

template <typename I>
struct is_utf16_iterator_type
{ enum { value = is_utf16_type<typename std::iterator_traits<I>::value_type>::value }; };

/**************************************************************************************************/

template <typename I>
struct is_utf32_iterator_type
{ enum { value = is_utf32_type<typename std::iterator_traits<I>::value_type>::value }; };

/**************************************************************************************************/

namespace detail {

<<<<<<< HEAD
/**************************************************************************************************/
=======
template <std::size_t N> struct unicode_size_type_ { };
>>>>>>> 4c1b10af

template <typename I> // I models InputIterator
struct unicode_size_type {
    typedef unicode_size_type_<sizeof(typename std::iterator_traits<I>::value_type)> type;
};

/**************************************************************************************************/

const unsigned char     to_utf32_pivot_1_k(128);
const unsigned char     to_utf32_pivot_2_k(192);
const unsigned char     to_utf32_pivot_3_k(224);
const unsigned char     to_utf32_pivot_4_k(240);
const unsigned char     to_utf32_pivot_5_k(248);

const boost::uint32_t   to_utf8_pivot_1_k(1UL << 7);
const boost::uint32_t   to_utf8_pivot_2_k(1UL << 11);
const boost::uint32_t   to_utf8_pivot_3_k(1UL << 16);
const boost::uint32_t   to_utf8_pivot_4_k(1UL << 21);

const boost::uint16_t   to_utf16_surrogate_pivot_k(65535);
const boost::uint16_t   utf16_high_surrogate_front_k(0xd800);
const boost::uint16_t   utf16_high_surrogate_back_k(0xdbff);
const boost::uint16_t   utf16_low_surrogate_front_k(0xdc00);
const boost::uint16_t   utf16_low_surrogate_back_k(0xdfff);

/**************************************************************************************************/
<<<<<<< HEAD
/*
    NOTE (fbrereto) : The char(...) designations are required on windows, otherwise the MSVC
                      compiler complains in the utf8_add_mask routines with the following:
=======
>>>>>>> 4c1b10af

template <std::size_t NumBytes> struct utf8_header_t    { };

<<<<<<< HEAD
=======
template <>     struct utf8_header_t<0> { static const char value = '\x80'; }; // nonheader
// template <>  struct utf8_header_t<1> { static const char value = '\x00'; }; // illegal
template <>     struct utf8_header_t<2> { static const char value = '\xC0'; };
template <>     struct utf8_header_t<3> { static const char value = '\xE0'; };
template <>     struct utf8_header_t<4> { static const char value = '\xF0'; };
// template <>  struct utf8_header_t<5> { static const char value = '\xF8'; }; // illegal
// template <>  struct utf8_header_t<6> { static const char value = '\xFC'; }; // illegal


>>>>>>> 4c1b10af
/**************************************************************************************************/

template <char Mask, typename BinaryInteger>
inline char add_mask(BinaryInteger code)
{ return static_cast<char>(code | Mask); }

template <std::size_t NumBytes, bool Header, typename BinaryInteger>
inline char utf8_add_mask(BinaryInteger code)
{ return add_mask<utf8_header_t<Header ? NumBytes : 0>::value>(code); }


//MM concept gcc-4.1.1 workaround
inline char utf8_add_mask_0_false(boost::uint32_t code)
{
    return utf8_add_mask<0,false>(code);
}

/**************************************************************************************************/

template<char Mask, typename BinaryInteger>
inline char strip_mask(BinaryInteger code)
{ return static_cast<char>(code & ~Mask); }

template <std::size_t NumBytes, bool Header, typename BinaryInteger>
inline char utf8_strip_mask(BinaryInteger code)
{ return strip_mask<utf8_header_t<Header ? NumBytes : 0>::value>(code); }

/**************************************************************************************************/

template <std::size_t Position>
inline boost::uint32_t promote_fragment(char fragment)
{ return boost::uint32_t(fragment << ((Position - 1) * 6)); }

template <>
inline boost::uint32_t promote_fragment<1>(char fragment)
{ return boost::uint32_t(fragment); }

template <>
inline boost::uint32_t promote_fragment<0>(char); // unimplemented

/**************************************************************************************************/

template <std::size_t Position>
inline char demote_fragment(boost::uint32_t fragment)
{ return char((fragment >> ((Position - 1) * 6)) & 0x0000003F); }

template <>
inline char demote_fragment<1>(boost::uint32_t fragment)
{ return char(fragment & 0x0000003F); }

template <>
inline char demote_fragment<0>(boost::uint32_t); // unimplemented

<<<<<<< HEAD
//MM concept gcc-4.1.1 workaround
=======
//MM concept gcc-4.1.1 workaround 
>>>>>>> 4c1b10af
inline char demote_fragment_1(boost::uint32_t fragment)
{
    return demote_fragment<1>(fragment);
}


/**************************************************************************************************/

template <std::size_t ByteCount, bool Header = true>
struct demotion_engine_t
{
    template <typename OutputIterator>
    inline OutputIterator operator () (boost::uint32_t code, OutputIterator i)
    {
        *i = utf8_add_mask<ByteCount, Header>(demote_fragment<ByteCount>(code));

        ++i;

        return demotion_engine_t<ByteCount - 1, false>()(code, i);
    }
};


template <>
struct demotion_engine_t<1, false>
{
    template <typename OutputIterator>
    inline OutputIterator operator () (boost::uint32_t code, OutputIterator i)
    {
        *i = utf8_add_mask_0_false(demote_fragment_1(code));

        return ++i;
    }
};

/**************************************************************************************************/

template <std::size_t ByteCount, bool Header = true>
struct promotion_engine_t
{
    template <typename InputIterator>
    inline boost::uint32_t operator () (InputIterator& first, InputIterator last)
    {
        /*
            CodeWarrior 9.4 doesn't like this code composited into one line;
            GCC doesn't seem to have a problem.
        */

        char            n(*first);
        char            stripped(utf8_strip_mask<ByteCount, Header>(n));
        boost::uint32_t shifted(promote_fragment<ByteCount>(stripped));

        ++first;

        if (first == last)
            throw std::runtime_error("unicode: utf32 conversion ran out of input");

        return shifted | promotion_engine_t<ByteCount - 1, false>()(first, last);
    }
};

template <>
struct promotion_engine_t<1, false>
{
    template <typename InputIterator>
    inline boost::uint32_t operator () (InputIterator& first, InputIterator)
    {
        boost::uint32_t result(promote_fragment<1>(utf8_strip_mask<0, false>(*first)));

        ++first;

        return result;
    }
};

/**************************************************************************************************/

template <typename InputIterator, typename DestInteger>
InputIterator to_utf32 (InputIterator first, InputIterator last, DestInteger& result, unicode_size_type_<2>)
{
    if (first == last) return first;

    boost::uint16_t code(static_cast<boost::uint16_t>(*first));

    ++first;

    if (code >= detail::utf16_high_surrogate_front_k &&
        code <= detail::utf16_high_surrogate_back_k)
    {
        result = 0;

        if (first == last)
<<<<<<< HEAD
            throw std::runtime_error("unicode: utf16 high surrogate found without low surrogate");
=======
            throw std::runtime_error("unicode: UTF-16 high surrogate found without low surrogate"); 
>>>>>>> 4c1b10af

        boost::uint16_t low(static_cast<boost::uint16_t>(*first));

        assert (low >= detail::utf16_low_surrogate_front_k &&
                low <= detail::utf16_low_surrogate_back_k);

        ++first;

        result = (code - detail::utf16_high_surrogate_front_k) * 0x400 +
                 (low - detail::utf16_low_surrogate_front_k) + 0x10000;
    }
    else if (code >= detail::utf16_low_surrogate_front_k &&
             code <= detail::utf16_low_surrogate_back_k)
        { throw std::runtime_error("unicode: UTF-16 low surrogate found without high surrogate"); }
    else
        { result = static_cast<DestInteger>(code); }

    return first;
}

/**************************************************************************************************/

template <typename InputIterator, typename DestInteger>
InputIterator to_utf32 (InputIterator first, InputIterator last, DestInteger& result, unicode_size_type_<1>)
{
    if (first == last)
        return first;

    unsigned char n(static_cast<unsigned char>(*first));

    if (n < detail::to_utf32_pivot_1_k)
        { result = static_cast<DestInteger>(n); ++first; }
    else if (n < detail::to_utf32_pivot_2_k)
        { throw std::runtime_error("unicode: ill-defined UTF-8 (first byte is 10xxxxxx)"); }
    else if (n < detail::to_utf32_pivot_3_k)
        result = detail::promotion_engine_t<2>()(first, last);
    else if (n < detail::to_utf32_pivot_4_k)
        result = detail::promotion_engine_t<3>()(first, last);
    else if (n < detail::to_utf32_pivot_5_k)
        result = detail::promotion_engine_t<4>()(first, last);
    else 
        { throw std::runtime_error("unicode: ill-defined UTF-8 (first byte is 11111xxx)"); }
    
    if (result > 0x0010FFFF)
        { throw std::runtime_error("unicode: ill-defined UTF-8 (code point out of range)"); }
    
    if (0x0000D800 <= result && result <= 0x0000DFFF)
        { throw std::runtime_error("unicode: ill-defined UTF-8 (surrogate code point)"); }

    return first;
}

/**************************************************************************************************/

template <typename InputIterator, typename DestInteger>
InputIterator to_utf32 (InputIterator first, InputIterator last, DestInteger& result, unicode_size_type_<4>)
{
    if (first == last)
        return first;

    result = *first;

    return ++first;
}

/**************************************************************************************************/
<<<<<<< HEAD

} // namespace implementation

/**************************************************************************************************/

#endif

/**************************************************************************************************/
=======
>>>>>>> 4c1b10af
/*
        utf32 -> utf8
            - 1 source value
            - n output values
*/

template <  typename T, // T models Integer; T must be a valid UTF32-encoded code point
            typename O> // O models OutputIterator
typename boost::enable_if<is_utf32_type<T>, O>::type
    value_to_utf8(T code, O output)
{
    if (code < detail::to_utf8_pivot_1_k) // UTF-8 is 1 byte long
        { *output = static_cast<char>(code); ++output; }
    else if (code < detail::to_utf8_pivot_2_k) // UTF-8 is 2 bytes long
        output = detail::demotion_engine_t<2>()(code, output);
    else if (code < detail::to_utf8_pivot_3_k) // UTF-8 is 3 bytes long
        output = detail::demotion_engine_t<3>()(code, output);
    else if (code < detail::to_utf8_pivot_4_k) // UTF-8 is 4 bytes long
        output = detail::demotion_engine_t<4>()(code, output);
    else throw std::runtime_error("unicode: invalid code point (out of range)");

    return output;
}

/**************************************************************************************************/
/*
        utf16 -> utf8
            - 1 source value
            - n output values
*/

template <  typename T, // T models Integer; T must be a valid UTF16-encoded code point
            typename O> // O models OutputIterator
typename boost::enable_if<is_utf16_type<T>, O>::type
    value_to_utf8(T code, O output)
{
    return value_to_utf8(static_cast<boost::uint32_t>(code), output);
}

/**************************************************************************************************/
/*
        utf8 -> utf8
            - 1 source value
            - 1 output value
*/

template <  typename T, // T models Integer; T must be a valid UTF8-encoded code point
            typename O> // O models OutputIterator
typename boost::enable_if<is_utf8_type<T>, O>::type
    value_to_utf8(T code, O output)
{
    *output++ = code;

    return output;
}

/**************************************************************************************************/
/*
        utf32 -> utf16
            - 1 source value
            - n output values
*/

template <  typename T, // T models Integer; sizeof(T) must equal 4; code must be valid utf32
            typename O> // O models OutputIterator
typename boost::enable_if<is_utf32_type<T>, O>::type
    value_to_utf16(T code, O output)
{
    if (code <= detail::to_utf16_surrogate_pivot_k)
    {
        *output = static_cast<boost::uint16_t>(code);
    }
    else
    {
        *output = static_cast<boost::uint16_t>((code - 0x10000) / 0x400 + detail::utf16_high_surrogate_front_k);

        ++output;

        *output = static_cast<boost::uint16_t>((code - 0x10000) % 0x400 + detail::utf16_low_surrogate_front_k);
    }

    return ++output;
}

/**************************************************************************************************/
/*
        utf8 -> utf8
            - n source values
            - m output values
*/

template <  typename I, // I models InputIterator
            typename O> // O models OutputIterator
O to_utf8(I first, I last, O output, unicode_size_type_<1>)
{
<<<<<<< HEAD
    if (first == last) return output;

    typedef typename std::iterator_traits<I>::value_type value_type;

    adobe::for_each(first, last, std::bind(&value_to_utf8<value_type, O>,
    	std::placeholders::_1, std::ref(output)));

    return output;
=======
    return std::copy(first, last, output);
>>>>>>> 4c1b10af
}

/**************************************************************************************************/
/*
        utf16 -> utf8
            - n source values
            - m output values
*/

template <  typename I, // I models InputIterator
            typename O> // O models OutputIterator
O to_utf8(I first, I last, O output, unicode_size_type_<2>)
{
    while (first != last)
    {
        boost::uint32_t result;

        first = detail::to_utf32(first, last, result);

        output = detail::value_to_utf8(result, output);
    }

    return output;
}

/**************************************************************************************************/
/*
        utf32 -> utf8
            - n source values
            - m output values
*/

template <  typename I, // I models InputIterator
            typename O> // O models OutputIterator
O to_utf8(I first, I last, O output, unicode_size_type_<4>)
{
    if (first == last) return output;

    typedef typename std::iterator_traits<I>::value_type value_type;

    std::for_each(first, last, boost::bind(&detail::value_to_utf8<value_type, O>, _1, boost::ref(output)));

    return output;
}

/**************************************************************************************************/
/*
        utf8 -> utf16
            - n source values
            - m output values
*/
template <  typename I, // I models InputIterator
            typename O> // O models OutputIterator
O to_utf16(I first, I last, O output, unicode_size_type_<1>)
{
    while (first != last)
    {
        boost::uint32_t result;

        first = detail::to_utf32(first, last, result, detail::unicode_size_type_<1>());

        output = detail::value_to_utf16(result, output);
    }

    return output;
}

/**************************************************************************************************/
/*
        utf16 -> utf16
            - n source values
            - n output values
*/
template <  typename I, // I models InputIterator
            typename O> // O models OutputIterator
O to_utf16(I first, I last, O output, unicode_size_type_<2>)
{
    return std::copy(first, last, output);
}

/**************************************************************************************************/
/*
        utf32 -> utf16
            - n source values
            - m output values
*/
template <  typename I, // I models InputIterator
            typename O> // O models OutputIterator
O to_utf16(I first, I last, O output, unicode_size_type_<4>)
{
    while (first != last)
    {
        boost::uint32_t result;

        first = detail::to_utf32(first, last, result, detail::unicode_size_type_<1>());

        *output++ = result;
    }

    return output;
}

/**************************************************************************************************/
<<<<<<< HEAD
=======

} // namespace detail

/**************************************************************************************************/

#endif

/**************************************************************************************************/

template <  typename I, // models InputIterator
            typename O> // models OutputIterator
O to_utf8(I f, I l, O o) {
    return detail::to_utf8(f, l, o, typename detail::unicode_size_type<I>::type());
}

/**************************************************************************************************/

template <  typename I, // models InputIterator
            typename O> // models OutputIterator
O to_utf16(I f, I l, O o) {
    return detail::to_utf16(f, l, o, typename detail::unicode_size_type<I>::type());
}

/**************************************************************************************************/
>>>>>>> 4c1b10af
/*
        utf16 -> utf32
            - n source values
            - m output values

        utf8 -> utf32
            - n source values
            - m output values
*/

template <  typename I, // I models InputIterator
            typename O> // O models OutputIterator
O to_utf32(I first, I last, O output)
{
    boost::uint32_t result;

    while (first != last)
    {
        first = detail::to_utf32(first, last, result, typename detail::unicode_size_type<I>::type());

        *output++ = result;
    }

    return output;
}

/**************************************************************************************************/
<<<<<<< HEAD
/*
    Precondition: [ first, last ) must convert to exactly one UTF-32 character
*/

template <typename I> // I models InputIterator
inline boost::uint32_t to_utf32(I first, I last)
{
    boost::uint32_t result;

    implementation::to_utf32(first, last, result);

    return result;
}

/**************************************************************************************************/
=======
>>>>>>> 4c1b10af

} // namespace adobe

/**************************************************************************************************/

#endif
<<<<<<< HEAD

=======
    
>>>>>>> 4c1b10af
/**************************************************************************************************/<|MERGE_RESOLUTION|>--- conflicted
+++ resolved
@@ -14,16 +14,8 @@
 #include <adobe/config.hpp>
 
 #include <cassert>
-<<<<<<< HEAD
-#include <functional>
-#include <stdexcept>
-#include <vector>
-
-#include <adobe/algorithm/for_each.hpp>
-=======
 #include <stdexcept>
 #include <iterator>
->>>>>>> 4c1b10af
 
 #include <boost/bind.hpp>
 #include <boost/cstdint.hpp>
@@ -33,12 +25,6 @@
 
 namespace adobe {
 
-<<<<<<< HEAD
-=======
-namespace detail {
-} // namespace detail
-
->>>>>>> 4c1b10af
 /**************************************************************************************************/
 
 #ifndef ADOBE_NO_DOCUMENTATION
@@ -83,11 +69,9 @@
 
 namespace detail {
 
-<<<<<<< HEAD
-/**************************************************************************************************/
-=======
+/**************************************************************************************************/
+
 template <std::size_t N> struct unicode_size_type_ { };
->>>>>>> 4c1b10af
 
 template <typename I> // I models InputIterator
 struct unicode_size_type {
@@ -114,17 +98,9 @@
 const boost::uint16_t   utf16_low_surrogate_back_k(0xdfff);
 
 /**************************************************************************************************/
-<<<<<<< HEAD
-/*
-    NOTE (fbrereto) : The char(...) designations are required on windows, otherwise the MSVC
-                      compiler complains in the utf8_add_mask routines with the following:
-=======
->>>>>>> 4c1b10af
 
 template <std::size_t NumBytes> struct utf8_header_t    { };
 
-<<<<<<< HEAD
-=======
 template <>     struct utf8_header_t<0> { static const char value = '\x80'; }; // nonheader
 // template <>  struct utf8_header_t<1> { static const char value = '\x00'; }; // illegal
 template <>     struct utf8_header_t<2> { static const char value = '\xC0'; };
@@ -133,8 +109,6 @@
 // template <>  struct utf8_header_t<5> { static const char value = '\xF8'; }; // illegal
 // template <>  struct utf8_header_t<6> { static const char value = '\xFC'; }; // illegal
 
-
->>>>>>> 4c1b10af
 /**************************************************************************************************/
 
 template <char Mask, typename BinaryInteger>
@@ -188,11 +162,7 @@
 template <>
 inline char demote_fragment<0>(boost::uint32_t); // unimplemented
 
-<<<<<<< HEAD
-//MM concept gcc-4.1.1 workaround
-=======
 //MM concept gcc-4.1.1 workaround 
->>>>>>> 4c1b10af
 inline char demote_fragment_1(boost::uint32_t fragment)
 {
     return demote_fragment<1>(fragment);
@@ -285,11 +255,7 @@
         result = 0;
 
         if (first == last)
-<<<<<<< HEAD
-            throw std::runtime_error("unicode: utf16 high surrogate found without low surrogate");
-=======
             throw std::runtime_error("unicode: UTF-16 high surrogate found without low surrogate"); 
->>>>>>> 4c1b10af
 
         boost::uint16_t low(static_cast<boost::uint16_t>(*first));
 
@@ -356,17 +322,6 @@
 }
 
 /**************************************************************************************************/
-<<<<<<< HEAD
-
-} // namespace implementation
-
-/**************************************************************************************************/
-
-#endif
-
-/**************************************************************************************************/
-=======
->>>>>>> 4c1b10af
 /*
         utf32 -> utf8
             - 1 source value
@@ -462,114 +417,103 @@
             typename O> // O models OutputIterator
 O to_utf8(I first, I last, O output, unicode_size_type_<1>)
 {
-<<<<<<< HEAD
+    return std::copy(first, last, output);
+}
+
+/**************************************************************************************************/
+/*
+        utf16 -> utf8
+            - n source values
+            - m output values
+*/
+
+template <  typename I, // I models InputIterator
+            typename O> // O models OutputIterator
+O to_utf8(I first, I last, O output, unicode_size_type_<2>)
+{
+    while (first != last)
+    {
+        boost::uint32_t result;
+
+        first = detail::to_utf32(first, last, result);
+
+        output = detail::value_to_utf8(result, output);
+    }
+
+    return output;
+}
+
+/**************************************************************************************************/
+/*
+        utf32 -> utf8
+            - n source values
+            - m output values
+*/
+
+template <  typename I, // I models InputIterator
+            typename O> // O models OutputIterator
+O to_utf8(I first, I last, O output, unicode_size_type_<4>)
+{
     if (first == last) return output;
 
     typedef typename std::iterator_traits<I>::value_type value_type;
 
-    adobe::for_each(first, last, std::bind(&value_to_utf8<value_type, O>,
-    	std::placeholders::_1, std::ref(output)));
-
-    return output;
-=======
+    std::for_each(first, last, boost::bind(&detail::value_to_utf8<value_type, O>, _1, boost::ref(output)));
+
+    return output;
+}
+
+/**************************************************************************************************/
+/*
+        utf8 -> utf16
+            - n source values
+            - m output values
+*/
+template <  typename I, // I models InputIterator
+            typename O> // O models OutputIterator
+O to_utf16(I first, I last, O output, unicode_size_type_<1>)
+{
+    while (first != last)
+    {
+        boost::uint32_t result;
+
+        first = detail::to_utf32(first, last, result, detail::unicode_size_type_<1>());
+
+        output = detail::value_to_utf16(result, output);
+    }
+
+    return output;
+}
+
+/**************************************************************************************************/
+/*
+        utf16 -> utf16
+            - n source values
+            - n output values
+*/
+template <  typename I, // I models InputIterator
+            typename O> // O models OutputIterator
+O to_utf16(I first, I last, O output, unicode_size_type_<2>)
+{
     return std::copy(first, last, output);
->>>>>>> 4c1b10af
-}
-
-/**************************************************************************************************/
-/*
-        utf16 -> utf8
-            - n source values
-            - m output values
-*/
-
-template <  typename I, // I models InputIterator
-            typename O> // O models OutputIterator
-O to_utf8(I first, I last, O output, unicode_size_type_<2>)
+}
+
+/**************************************************************************************************/
+/*
+        utf32 -> utf16
+            - n source values
+            - m output values
+*/
+template <  typename I, // I models InputIterator
+            typename O> // O models OutputIterator
+O to_utf16(I first, I last, O output, unicode_size_type_<4>)
 {
     while (first != last)
     {
         boost::uint32_t result;
 
-        first = detail::to_utf32(first, last, result);
-
-        output = detail::value_to_utf8(result, output);
-    }
-
-    return output;
-}
-
-/**************************************************************************************************/
-/*
-        utf32 -> utf8
-            - n source values
-            - m output values
-*/
-
-template <  typename I, // I models InputIterator
-            typename O> // O models OutputIterator
-O to_utf8(I first, I last, O output, unicode_size_type_<4>)
-{
-    if (first == last) return output;
-
-    typedef typename std::iterator_traits<I>::value_type value_type;
-
-    std::for_each(first, last, boost::bind(&detail::value_to_utf8<value_type, O>, _1, boost::ref(output)));
-
-    return output;
-}
-
-/**************************************************************************************************/
-/*
-        utf8 -> utf16
-            - n source values
-            - m output values
-*/
-template <  typename I, // I models InputIterator
-            typename O> // O models OutputIterator
-O to_utf16(I first, I last, O output, unicode_size_type_<1>)
-{
-    while (first != last)
-    {
-        boost::uint32_t result;
-
         first = detail::to_utf32(first, last, result, detail::unicode_size_type_<1>());
 
-        output = detail::value_to_utf16(result, output);
-    }
-
-    return output;
-}
-
-/**************************************************************************************************/
-/*
-        utf16 -> utf16
-            - n source values
-            - n output values
-*/
-template <  typename I, // I models InputIterator
-            typename O> // O models OutputIterator
-O to_utf16(I first, I last, O output, unicode_size_type_<2>)
-{
-    return std::copy(first, last, output);
-}
-
-/**************************************************************************************************/
-/*
-        utf32 -> utf16
-            - n source values
-            - m output values
-*/
-template <  typename I, // I models InputIterator
-            typename O> // O models OutputIterator
-O to_utf16(I first, I last, O output, unicode_size_type_<4>)
-{
-    while (first != last)
-    {
-        boost::uint32_t result;
-
-        first = detail::to_utf32(first, last, result, detail::unicode_size_type_<1>());
-
         *output++ = result;
     }
 
@@ -577,8 +521,6 @@
 }
 
 /**************************************************************************************************/
-<<<<<<< HEAD
-=======
 
 } // namespace detail
 
@@ -603,7 +545,6 @@
 }
 
 /**************************************************************************************************/
->>>>>>> 4c1b10af
 /*
         utf16 -> utf32
             - n source values
@@ -631,33 +572,11 @@
 }
 
 /**************************************************************************************************/
-<<<<<<< HEAD
-/*
-    Precondition: [ first, last ) must convert to exactly one UTF-32 character
-*/
-
-template <typename I> // I models InputIterator
-inline boost::uint32_t to_utf32(I first, I last)
-{
-    boost::uint32_t result;
-
-    implementation::to_utf32(first, last, result);
-
-    return result;
-}
-
-/**************************************************************************************************/
-=======
->>>>>>> 4c1b10af
 
 } // namespace adobe
 
 /**************************************************************************************************/
 
 #endif
-<<<<<<< HEAD
-
-=======
-    
->>>>>>> 4c1b10af
+
 /**************************************************************************************************/