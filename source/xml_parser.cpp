/*
    Copyright 2005-2007 Adobe Systems Incorporated
    Distributed under the MIT License (see accompanying file LICENSE_1_0_0.txt
    or a copy at http://stlab.adobe.com/licenses.html)
*/

/*************************************************************************************************/

#include <adobe/config.hpp>

#include <adobe/xml_parser.hpp>
#include <adobe/implementation/expression_filter.hpp>

#include <map>

#include <adobe/unicode.hpp>

/*************************************************************************************************/

#ifdef BOOST_MSVC
namespace std {
    using ::isxdigit;
    using ::isdigit;
} // namespace std
#endif

/*************************************************************************************************/

namespace {

/*************************************************************************************************/

adobe::token_range_t to_token_range(boost::uint32_t code)
{
    // REVISIT (fbrereto) : Allocation in this function needs to go

    if (code == 0) return adobe::token_range_t();

    std::string utf8;

    utf8.reserve(8);

<<<<<<< HEAD
    adobe::to_utf8(&code, &code + 1, std::back_inserter(utf8));
=======
    adobe::copy_utf<char>(&code, &code + 1, std::back_inserter(utf8));
>>>>>>> 78e9d8e1

    adobe::name_t utf8_name(utf8.c_str());

    adobe::uchar_ptr_t name_ptr(reinterpret_cast<adobe::uchar_ptr_t>(utf8_name.c_str()));

    return adobe::token_range_t(name_ptr, name_ptr + utf8.size());
}

/*************************************************************************************************/

} // namespace

/*************************************************************************************************/

namespace adobe {

/*************************************************************************************************/

namespace implementation {

/*************************************************************************************************/

adobe::token_range_t transform_reference(const adobe::token_range_t& reference)
try
{
    return reference.first && *reference.first == '&' ?
               to_token_range(adobe::entity_map_find(std::string(boost::next(reference.first),
                                                                 boost::prior(reference.second)))) :
               adobe::token_range_t();
}
catch (...)
{
    // A throw here means the entity could not be found. Return an empty token
    // range in line with the previous implementation.
    return adobe::token_range_t();
}

/*************************************************************************************************/

} // namespace implementation

/*************************************************************************************************/

} // namespace adobe

/*************************************************************************************************/<|MERGE_RESOLUTION|>--- conflicted
+++ resolved
@@ -40,11 +40,7 @@
 
     utf8.reserve(8);
 
-<<<<<<< HEAD
-    adobe::to_utf8(&code, &code + 1, std::back_inserter(utf8));
-=======
     adobe::copy_utf<char>(&code, &code + 1, std::back_inserter(utf8));
->>>>>>> 78e9d8e1
 
     adobe::name_t utf8_name(utf8.c_str());
 
